# Change Log

All notable changes to this project will be documented in this file.

The format is based on [Keep a Changelog](http://keepachangelog.com/)
and this project adheres to [Semantic Versioning](http://semver.org/).

<!-- Available types of changes:
### Added
### Changed
### Fixed
### Deprecated
### Removed
### Security
-->

## [Unreleased]

<<<<<<< HEAD
### Changed

- Update UProperty to match ICU 62
=======
## [2.3.4] - 2018-08-27

### Known bug

- icu.net.dll for netstandard1.6 has the wrong version number (always 1.0.0) (#72)
>>>>>>> b51e99fe

### Fixed

- Change PlatformTarget to AnyCPU (issue #70). The wrong x86 target sneaked in
  with the changes for version 2.3.3.

## [2.3.3] - 2018-07-03

### Changed

- Allow ICU up to version 70

## [2.3.2] - 2018-03-14

### Changed

- Update dependency information in nuget package.

## [2.3.1] - 2018-03-14

### Changed

- Remove dependency on `System.Runtime.InteropServices.RuntimeInformation` for 4.6.1
  assembly. It has problems when running under Mono 4.

## [2.3.0] - 2018-02-28

### Added

- Add Wrapper.Init() method to allow initialization of ICU for
  multi-threaded applications (#54)
- Implement `BreakIterator.Clone()` method (#56) to allow break iterator to be
  used in multi-threaded applications

### Changed

- Create netstandard package (#37/#59, conniey). This allows to use the package with .NET Core
  as well as any other .NET version compatible with .NET Standard 1.6. Additionally we still
  include the binaries for .NET 4.0 and .NET 4.5.1.
- Improved warning message if ICU is not initialized.
- Enhanced readme.

### Fixed

- Fix signature of u_charType (#54)
- Don't depend on libc6-dev package (#62)

## [2.2.0] - 2017-09-29

### Fixed

- fix buffer overflow in Normalize() (#47)

### Changed

- Assembly marked as CLSCompliant (#33)
- additionally look in lib/x86 and lib/x64 as well as lib/win-*
  and lib/linux-* for ICU binaries (#51)
- Add minimal support of regular expressions (#32, MURATA Makoto)

## [2.1.0] - 2017-03-17

### Fixed

- implement `IDisposable` in collators

### Changed

- Implement `RuleBasedBreakIterator` class (Connie Yau)
- Make `BreakIterator` closer to `Icu::BreakIterator` (Connie Yau)
- Enable and fix XML documentation (MURATA Makoto, Connie Yau)
- support 64-bit ICU4C (#14 and #30). The unmanaged binaries can either be
  directly in the output directory next to `icu.net.dll`, or in a `x64`
  subdirectory (the 32-bit binaries in a `x86` subdirectory).

## [2.0.1] - 2016-12-19

### Fixed

- Prefer local directory when loading unmanaged ICU binaries. This addresses
  [#20](https://github.com/sillsdev/icu-dotnet/issues/20).
- Fix `CollationStrength.Identical` value to match value used by unmanaged
  binaries.
- Fix casing of a few native methods.

### Changed

- Call native cleanup from Wrapper.Cleanup
- Reset ICU version and method pointers on cleanup.

### Removed

- Removed obsolete debian packaging files

## [2.0.0] - 2016-12-08

### Changed

- Dynamically load ICU binaries, thus allowing to work with any ICU version
- Cross-platform nuget package that is known to work on Windows and Linux
- ICU binaries moved to separate nuget packages (`Icu4C.Win.*`)
- Change versioning scheme. Previously the versions for the nuget package included
  the ICU version. Now we follow [Semantic Versioning](http://semver.org/).<|MERGE_RESOLUTION|>--- conflicted
+++ resolved
@@ -16,17 +16,15 @@
 
 ## [Unreleased]
 
-<<<<<<< HEAD
+### Known bug
+
+- icu.net.dll for netstandard1.6 has the wrong version number (always 1.0.0) (#72)
+
 ### Changed
 
 - Update UProperty to match ICU 62
-=======
+
 ## [2.3.4] - 2018-08-27
-
-### Known bug
-
-- icu.net.dll for netstandard1.6 has the wrong version number (always 1.0.0) (#72)
->>>>>>> b51e99fe
 
 ### Fixed
 
